package filecache

import (
	"bytes"
	"errors"
	"fmt"
	"io"
	"io/ioutil"
	"mime"
	"net/http"
	"net/url"
	"os"
	"path/filepath"
	"strconv"
	"sync"
	"time"
)

const VERSION = "1.0.2"

// File size constants for use with FileCache.MaxSize.
// For example, cache.MaxSize = 64 * Megabyte
const (
	Kilobyte = 1024
	Megabyte = 1024 * 1024
	Gigabyte = 1024 * 1024 * 1024
)

var (
	DefaultExpireItem int   = 300 // 5 minutes
	DefaultMaxSize    int64 = 16 * Megabyte
	DefaultMaxItems   int   = 32
	DefaultEvery      int   = 60 // 1 minute
)

var (
	InvalidCacheItem = errors.New("invalid cache item")
	ItemIsDirectory  = errors.New("can't cache a directory")
	ItemNotInCache   = errors.New("item not in cache")
	ItemTooLarge     = errors.New("item too large for cache")
	WriteIncomplete  = errors.New("incomplete write of cache item")
)

var SquelchItemNotInCache = true

// Mumber of items to buffer adding to the file cache.
var NewCachePipeSize = 4

type cacheItem struct {
	content    []byte
	lock       *sync.Mutex
	Size       int64
	Lastaccess time.Time
	Modified   time.Time
}

func (itm *cacheItem) Lock() {
        itm.lock.Lock()
}

func (itm *cacheItem) Unlock() {
        itm.lock.Unlock()
}

func (itm *cacheItem) GetReader() io.Reader {
	b := bytes.NewReader(itm.Access())
	return b
}

func (itm *cacheItem) Access() []byte {
	itm.Lastaccess = time.Now()
	return itm.content
}

func cacheFile(path string, maxSize int64) (itm *cacheItem, err error) {
	fi, err := os.Stat(path)
	if err != nil {
		return
	} else if fi.Mode().IsDir() {
		return nil, ItemIsDirectory
	} else if fi.Size() > maxSize {
		return nil, ItemTooLarge
	}

	content, err := ioutil.ReadFile(path)
	if err != nil {
		return
	}

	itm = &cacheItem{
		content:    content,
		lock:       new(sync.Mutex),
		Size:       fi.Size(),
		Modified:   fi.ModTime(),
		Lastaccess: time.Now(),
	}
	return
}

// FileCache represents a cache in memory.
// An ExpireItem value of 0 means that items should not be expired based
// on time in memory.
type FileCache struct {
	dur        time.Duration
	items      map[string]*cacheItem
	in         chan string
	mutex      *sync.Mutex
	MaxItems   int   // Maximum number of files to cache
	MaxSize    int64 // Maximum file size to store
	ExpireItem int   // Seconds a file should be cached for
	Every      int   // Run an expiration check Every seconds
}

// NewDefaultCache returns a new FileCache with sane defaults.
func NewDefaultCache() *FileCache {
	return &FileCache{
		dur:        time.Since(time.Now()),
		items:      nil,
		in:         nil,
		mutex:      new(sync.Mutex),
		MaxItems:   DefaultMaxItems,
		MaxSize:    DefaultMaxSize,
		ExpireItem: DefaultExpireItem,
		Every:      DefaultEvery,
	}
}

<<<<<<< HEAD
// addItem is an internal function for adding an item to the cache.
func (cache *FileCache) addItem(name string) (err error) {
=======
func (cache *FileCache) lock() {
        cache.mutex.lock()
}

func (cache *FileCache) unlock() {
        cache.mutex.unlock()
}

// add_item is an internal function for adding an item to the cache.
func (cache *FileCache) add_item(name string) (err error) {
>>>>>>> b22ffb79
	if cache.items == nil {
		return
	}
	ok := cache.InCache(name)
	expired := cache.itemExpired(name)
	if ok && !expired {
		return nil
	} else if ok {
		delete(cache.items, name)
	}

	itm, err := cacheFile(name, cache.MaxSize)
	if cache.items != nil && itm != nil {
		cache.items[name] = itm
	} else {
		return
	}
	if !cache.InCache(name) {
		return ItemNotInCache
	}
	return nil
}

// itemListener is a goroutine that listens for incoming files and caches
// them.
func (cache *FileCache) itemListener() {
	for {
		name, ok := <-cache.in
		if !ok {
			return
		}
		cache.addItem(name)
	}
}

// expireOldest is used to expire the oldest item in the cache.
// The force argument is used to indicate it should remove at least one
// entry; for example, if a large number of files are cached at once, none
// may appear older than another.
func (cache *FileCache) expireOldest(force bool) {
	oldest := time.Now()
	oldest_name := ""

	for name, itm := range cache.items {
		if force && oldest_name == "" {
			oldest = itm.Lastaccess
			oldest_name = name
		} else if itm.Lastaccess.Before(oldest) {
			oldest = itm.Lastaccess
			oldest_name = name
		}
	}
	if oldest_name != "" {
		delete(cache.items, oldest_name)
	}
}

// vacuum is a background goroutine responsible for cleaning the cache.
// It runs periodically, every cache.Every seconds. If cache.Every is set
// to 0, it will not run.
func (cache *FileCache) vacuum() {
	if cache.Every < 1 {
		return
	}

	for _ = range time.Tick(cache.dur) {
		if cache.items == nil {
			return
		}
		for name, _ := range cache.items {
			if cache.itemExpired(name) {
				delete(cache.items, name)
			}
		}
		for size := cache.Size(); size > cache.MaxItems; size = cache.Size() {
			cache.expireOldest(true)
		}
	}
}

// FileChanged returns true if file should be expired based on mtime.
// If the file has changed on disk or no longer exists, it should be
// expired.
func (cache *FileCache) changed(name string) bool {
	itm, ok := cache.items[name]
	if !ok || itm == nil {
		return true
	}
	fi, err := os.Stat(name)
	if err != nil {
		return true
	} else if !itm.Modified.Equal(fi.ModTime()) {
		return true
	}
	return false
}

// Expired returns true if the item has not been accessed recently.
func (cache *FileCache) expired(name string) bool {
	itm, ok := cache.items[name]
	if !ok {
		return true
	}
	dur := time.Now().Sub(itm.Lastaccess)
	sec, err := strconv.Atoi(fmt.Sprintf("%0.0f", dur.Seconds()))
	if err != nil {
		return true
	} else if sec >= cache.ExpireItem {
		return true
	}
	return false
}

// itemExpired returns true if an item is expired.
func (cache *FileCache) itemExpired(name string) bool {
	if cache.changed(name) {
		return true
	} else if cache.ExpireItem != 0 && cache.expired(name) {
		return true
	}
	return false
}

// Active returns true if the cache has been started, and false otherwise.
func (cache *FileCache) Active() bool {
	if cache.in == nil || cache.items == nil {
		return false
	}
	return true
}

// Size returns the number of entries in the cache.
func (cache *FileCache) Size() int {
	return len(cache.items)
}

// FileSize returns the sum of the file sizes stored in the cache
func (cache *FileCache) FileSize() (totalSize int64) {
	for _, itm := range cache.items {
		totalSize += itm.Size
	}
	return
}

// StoredFiles returns the list of files stored in the cache.
func (cache *FileCache) StoredFiles() (fileList []string) {
	fileList = make([]string, 0)
	for name, _ := range cache.items {
		fileList = append(fileList, name)
	}
	return
}

// InCache returns true if the item is in the cache.
func (cache *FileCache) InCache(name string) bool {
	if cache.changed(name) {
		delete(cache.items, name)
		return false
	}
	_, ok := cache.items[name]
	return ok
}

// WriteItem writes the cache item to the specified io.Writer.
func (cache *FileCache) WriteItem(w io.Writer, name string) (err error) {
	itm, ok := cache.items[name]
	if !ok {
		if !SquelchItemNotInCache {
			err = ItemNotInCache
		}
		return
	}
	r := itm.GetReader()
	itm.Lastaccess = time.Now()
	n, err := io.Copy(w, r)
	if err != nil {
		return
	} else if int64(n) != itm.Size {
		err = WriteIncomplete
		return
	}
	return
}

// GetItem returns the content of the item and a bool if name is present.
// GetItem should be used when you are certain an object is in the cache,
// or if you want to use the cache only.
func (cache *FileCache) GetItem(name string) (content []byte, ok bool) {
	itm, ok := cache.items[name]
	if !ok {
		return
	}
	content = itm.Access()
	return
}

// GetItemString is the same as GetItem, except returning a string.
func (cache *FileCache) GetItemString(name string) (content string, ok bool) {
	itm, ok := cache.items[name]
	if !ok {
		return
	}
	content = string(itm.Access())
	return
}

// ReadFile retrieves the file named by 'name'.
// If the file is not in the cache, load the file and cache the file in the
// background. If the file was not in the cache and the read was successful,
// the error ItemNotInCache is returned to indicate that the item was pulled
// from the filesystem and not the cache, unless the SquelchItemNotInCache
// global option is set; in that case, returns no error.
func (cache *FileCache) ReadFile(name string) (content []byte, err error) {
	if cache.InCache(name) {
		content, _ = cache.GetItem(name)
	} else {
		go cache.Cache(name)
		content, err = ioutil.ReadFile(name)
		if err == nil && !SquelchItemNotInCache {
			err = ItemNotInCache
		}
	}
	return
}

// ReadFileString is the same as ReadFile, except returning a string.
func (cache *FileCache) ReadFileString(name string) (content string, err error) {
	raw, err := cache.ReadFile(name)
	if err == nil {
		content = string(raw)
	}
	return
}

// WriteFile writes the file named by 'name' to the specified io.Writer.
// If the file is in the cache, it is loaded from the cache; otherwise,
// it is read from the filesystem and the file is cached in the background.
func (cache *FileCache) WriteFile(w io.Writer, name string) (err error) {
	if cache.InCache(name) {
		err = cache.WriteItem(w, name)
	} else {
		var fi os.FileInfo
		fi, err = os.Stat(name)
		if err != nil {
			return
		} else if fi.IsDir() {
			return ItemIsDirectory
		}
		go cache.Cache(name)
		var file *os.File
		file, err = os.Open(name)
		if err != nil {
			return
		}
		defer file.Close()
		_, err = io.Copy(w, file)

	}
	return
}

func (cache *FileCache) HttpWriteFile(w http.ResponseWriter, r *http.Request) {
	path, err := url.QueryUnescape(r.URL.String())
	if err != nil {
		http.ServeFile(w, r, r.URL.Path)
	} else if len(path) > 1 {
		path = path[1:len(path)]
	} else {
		http.ServeFile(w, r, ".")
		return
	}

	if cache.InCache(path) {
		itm := cache.items[path]
		ctype := http.DetectContentType(itm.Access())
		mtype := mime.TypeByExtension(filepath.Ext(path))
		if mtype != "" && mtype != ctype {
			ctype = mtype
		}
		w.Header().Set("content-length", fmt.Sprintf("%d", itm.Size))
		w.Header().Set("content-disposition",
			fmt.Sprintf("filename=%s", filepath.Base(path)))
		w.Header().Set("content-type", ctype)
		w.Write(itm.Access())
		return
	}
	go cache.Cache(path)
	http.ServeFile(w, r, path)
}

// HttpHandler returns a valid HTTP handler for the given cache.
func HttpHandler(cache *FileCache) func(http.ResponseWriter, *http.Request) {
	return func(w http.ResponseWriter, r *http.Request) {
		cache.HttpWriteFile(w, r)
	}
}

// Cache will store the file named by 'name' to the cache.
// This function doesn't return anything as it passes the file onto the
// incoming pipe; the file will be cached asynchronously. Errors will
// not be returned.
func (cache *FileCache) Cache(name string) {
	if cache.Size() == cache.MaxItems {
		cache.expireOldest(true)
	}
	cache.in <- name
}

// CacheNow immediately caches the file named by 'name'.
func (cache *FileCache) CacheNow(name string) (err error) {
	if cache.Size() == cache.MaxItems {
		cache.expireOldest(true)
	}
	return cache.addItem(name)
}

// Start activates the file cache; it will start up the background caching
// and automatic cache expiration goroutines and initialise the internal
// data structures.
func (cache *FileCache) Start() error {
	if cache.in != nil {
		close(cache.in)
	}
	dur, err := time.ParseDuration(fmt.Sprintf("%ds", cache.Every))
	if err != nil {
		return err
	}
	cache.dur = dur
	cache.items = make(map[string]*cacheItem, 0)
	cache.in = make(chan string, NewCachePipeSize)
	go cache.itemListener()
	go cache.vacuum()
	return nil
}

// Stop turns off the file cache.
// This closes the concurrent caching mechanism, destroys the cache, and
// the background scanner that it should stop.
// If there are any items or cache operations ongoing while Stop() is called,
// it is undefined how they will behave.
func (cache *FileCache) Stop() {
	if cache.in != nil {
		close(cache.in)
	}
	if cache.items != nil {
		for name, _ := range cache.items {
			delete(cache.items, name)
		}
		cache.items = nil
	}
}

// RemoveItem immediately removes the item from the cache if it is present.
// It returns a boolean indicating whether anything was removed, and an error
// if an error has occurred.
func (cache *FileCache) Remove(name string) (ok bool, err error) {
	_, ok = cache.items[name]
	if !ok {
		return
	}
	delete(cache.items, name)
	_, valid := cache.items[name]
	if valid {
		ok = false
	}
	return
}<|MERGE_RESOLUTION|>--- conflicted
+++ resolved
@@ -125,21 +125,16 @@
 	}
 }
 
-<<<<<<< HEAD
+func (cache *FileCache) lock() {
+        cache.mutex.lock()
+}
+
+func (cache *FileCache) unlock() {
+        cache.mutex.unlock()
+}
+
 // addItem is an internal function for adding an item to the cache.
 func (cache *FileCache) addItem(name string) (err error) {
-=======
-func (cache *FileCache) lock() {
-        cache.mutex.lock()
-}
-
-func (cache *FileCache) unlock() {
-        cache.mutex.unlock()
-}
-
-// add_item is an internal function for adding an item to the cache.
-func (cache *FileCache) add_item(name string) (err error) {
->>>>>>> b22ffb79
 	if cache.items == nil {
 		return
 	}
